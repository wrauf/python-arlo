--- conflicted
+++ resolved
@@ -2,10 +2,6 @@
 """Generic Python Class file for Netgear Arlo Base Station module."""
 import json
 import threading
-<<<<<<< HEAD
-=======
-import time
->>>>>>> 563c4b1c
 import logging
 import sseclient
 from pyarlo.const import (
@@ -32,10 +28,7 @@
         self.__sseclient = None
         self.__subscribed = False
         self.__events = []
-<<<<<<< HEAD
         self.__event_handle = None
-=======
->>>>>>> 563c4b1c
 
     def __repr__(self):
         """Representation string of object."""
@@ -43,19 +36,12 @@
 
     def thread_function(self):
         """Thread function."""
-<<<<<<< HEAD
+
         self.__subscribed = True
         url = SUBSCRIBE_ENDPOINT + "?token=" + self._session_token
 
         data = self._session.query(url, method='GET', raw=True, stream=True)
         self.__sseclient = sseclient.SSEClient(data)
-=======
-        url = SUBSCRIBE_ENDPOINT + "?token=" + self._session_token
-        data = self._session.query(url, method='GET', raw=True, stream=True)
-        self.__sseclient = sseclient.SSEClient(data)
-        if self.__sseclient:
-            self.__subscribed = True
->>>>>>> 563c4b1c
         for event in (self.__sseclient).events():
             if not self.__subscribed:
                 break
@@ -71,17 +57,11 @@
                     break
                 elif action == "is" and "subscriptions/" not in resource:
                     self.__events.append(data)
-<<<<<<< HEAD
                     self.__event_handle.set()
 
     def _get_event_stream(self):
         """Spawn a thread and monitor the Arlo Event Stream."""
         self.__event_handle = threading.Event()
-=======
-
-    def _get_event_stream(self):
-        """Spawn a thread and monitor the Arlo Event Stream."""
->>>>>>> 563c4b1c
         event_thread = threading.Thread(target=self.thread_function)
         event_thread.start()
 
@@ -101,7 +81,6 @@
     def _close_event_stream(self):
         """Stop the Event stream thread."""
         self.__subscribed = False
-<<<<<<< HEAD
         del self.__events[:]
         self.__event_handle.clear()
 
@@ -115,38 +94,22 @@
             self._subscribe_myself()
             l_subscribed = True
 
-=======
-
-    def publish_and_get_event(self, resource):
-        """Publish and get the event from base station."""
-        self._get_event_stream()
-        self._subscribe_myself()
-
-        this_event = ''
->>>>>>> 563c4b1c
         status = self.__run_action(
             method='GET',
             resource=resource,
             mode=None,
             publish_response=False)
         if status == 'success':
-<<<<<<< HEAD
             i = 0
             while not this_event and i < 2:
                 self.__event_handle.wait(5.0)
                 self.__event_handle.clear()
                 _LOGGER.debug("Instance " + str(i) + " resource: " + resource)
-=======
-            for i in range(0, 5):
-                _LOGGER.debug("Trying instance " + str(i))
-                time.sleep(1)
->>>>>>> 563c4b1c
                 for event in self.__events:
                     if event['resource'] == resource:
                         this_event = event
                         self.__events.remove(event)
                         break
-<<<<<<< HEAD
                 i = i + 1
 
         if l_subscribed:
@@ -155,18 +118,6 @@
             l_subscribed = False
 
         return this_event
-=======
-                if this_event:
-                    break
-
-        self._unsubscribe_myself()
-        self._close_event_stream()
-
-        if this_event:
-            return this_event
-
-        return None
->>>>>>> 563c4b1c
 
     def __run_action(
             self,
@@ -216,11 +167,7 @@
         body['to'] = self.device_id
         body['transId'] = "web!e6d1b969.8aa4b!1498165992111"
 
-<<<<<<< HEAD
         _LOGGER.debug("Action body: %s", body)
-=======
-        _LOGGER.info("Action body: %s", body)
->>>>>>> 563c4b1c
 
         ret = \
             self._session.query(url, method='POST', extra_params=body,
@@ -297,7 +244,6 @@
         resource = "modes"
         mode_event = self.publish_and_get_event(resource)
         if mode_event:
-<<<<<<< HEAD
             properties = mode_event.get('properties')
             active_mode = properties.get('active')
             modes = properties.get('modes')
@@ -308,14 +254,6 @@
                 if mode.get('id') == active_mode:
                     return mode.get('type') \
                         if mode.get('type') is not None else mode.get('name')
-=======
-            active_mode = mode_event['properties']['active']
-            modes = mode_event['properties']['modes']
-            for mode in modes:
-                if mode['id'] == active_mode:
-                    return mode['type']
-
->>>>>>> 563c4b1c
         return None
 
     @property
@@ -324,11 +262,7 @@
         resource = "cameras"
         resource_event = self.publish_and_get_event(resource)
         if resource_event:
-<<<<<<< HEAD
             return resource_event.get('properties')
-=======
-            return resource_event['properties']
->>>>>>> 563c4b1c
 
         return None
 
@@ -339,23 +273,16 @@
         resource = "cameras"
         resource_event = self.publish_and_get_event(resource)
         if resource_event:
-<<<<<<< HEAD
             cameras = resource_event.get('properties')
             for camera in cameras:
                 serialnum = camera.get('serialNumber')
                 cam_battery = camera.get('batteryLevel')
                 battery_levels[serialnum] = cam_battery
-=======
-            cameras = resource_event['properties']
-            for camera in cameras:
-                battery_levels[camera['serialNumber']] = camera['batteryLevel']
->>>>>>> 563c4b1c
             return battery_levels
 
         return None
 
     @property
-<<<<<<< HEAD
     def get_camera_signal_strength(self):
         """Return a list of signal strength of all cameras."""
         signal_strength = {}
@@ -368,19 +295,10 @@
                 cam_strength = camera.get('signalStrength')
                 signal_strength[serialnum] = cam_strength
             return signal_strength
-=======
-    def get_basestation_properties(self):
-        """Return the base station info."""
-        resource = "basestation"
-        basestn_event = self.publish_and_get_event(resource)
-        if basestn_event:
-            return basestn_event['properties']
->>>>>>> 563c4b1c
-
-        return None
-
-    @property
-<<<<<<< HEAD
+
+        return None
+
+    @property
     def get_basestation_properties(self):
         """Return the base station info."""
         resource = "basestation"
@@ -391,18 +309,12 @@
         return None
 
     @property
-=======
->>>>>>> 563c4b1c
     def get_camera_rules(self):
         """Return the camera rules."""
         resource = "rules"
         rules_event = self.publish_and_get_event(resource)
         if rules_event:
-<<<<<<< HEAD
             return rules_event.get('properties')
-=======
-            return rules_event['properties']
->>>>>>> 563c4b1c
 
         return None
 
@@ -412,22 +324,14 @@
         resource = "schedule"
         schedule_event = self.publish_and_get_event(resource)
         if schedule_event:
-<<<<<<< HEAD
             return schedule_event.get('properties')
-=======
-            return schedule_event['properties']
->>>>>>> 563c4b1c
 
         return None
 
     @property
     def is_motion_detection_enabled(self):
         """Return Boolean if motion is enabled."""
-<<<<<<< HEAD
         return self.mode == "armed"
-=======
-        return bool(self.mode == "armed" or self.get_camera_schedule['active'])
->>>>>>> 563c4b1c
 
     @property
     def subscribe(self):
