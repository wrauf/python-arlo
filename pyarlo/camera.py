--- conflicted
+++ resolved
@@ -129,22 +129,8 @@
         """Lookup camera properties from base station."""
         base_stations = self._session.base_stations
 
-<<<<<<< HEAD
         if base_stations:
             base = base_stations[0]
-=======
-    @property
-    def properties(self):
-        """Get this camera's extended properties."""
-        base = self._session.base_stations[0]
-        props = base.get_camera_properties
-        if not props:
-            return None
-
-        for cam in props:
-            if cam["serialNumber"] == self.device_id:
-                return cam
->>>>>>> a7850044
 
             if base.camera_properties:
                 for cam in base.camera_properties:
@@ -153,7 +139,6 @@
         return None
 
     @property
-<<<<<<< HEAD
     def properties(self):
         """Get this camera's properties."""
         return self._get_camera_properties()
@@ -178,62 +163,8 @@
             triggers = capability.get("Triggers")
             if triggers:
                 return triggers
-=======
-    def capabilities(self):
-        """Get a camera's capabilities."""
-        properties = self.properties
-        if not self.properties:
-            return None
-
-        return properties.get("capabilities")
-
-    @property
-    def triggers(self):
-        """Get a camera's triggers."""
-        capabilities = self.capabilities
-        if not capabilities:
-            return None
-
-        for capability in capabilities:
-            if not isinstance(capability, dict):
-                continue
-
-            triggers = capability.get("Triggers")
-            if triggers:
-                return triggers
-
-        return None
-
-    @property
-    def get_signal_strength(self):
-        """Get the camera Signal strength."""
-        properties = self.properties
-        if not self.properties:
-            return None
-
-        return properties.get("signalStrength")
-
-    @property
-    def get_brightness(self):
-        """Get the brightness property of camera."""
-        properties = self.properties
-        if not self.properties:
-            return None
-
-        return properties.get("brightness")
-
-    @property
-    def get_mirror_state(self):
-        """Get the brightness property of camera."""
-        properties = self.properties
-        if not self.properties:
-            return None
->>>>>>> a7850044
-
-        return properties.get("flip")
-
-    @property
-<<<<<<< HEAD
+
+    @property
     def battery_level(self):
         """Get the camera battery level."""
         properties = self.properties
@@ -244,21 +175,11 @@
         """Get the camera Signal strength."""
         properties = self.properties
         return properties.get("signalStrength") if properties else None
-=======
-    def get_flip_state(self):
-        """Get the brightness property of camera."""
-        properties = self.properties
-        if not self.properties:
-            return None
-
-        return properties.get("mirror")
->>>>>>> a7850044
 
     @property
     def brightness(self):
         """Get the brightness property of camera."""
         properties = self.properties
-<<<<<<< HEAD
         return properties.get("brightness") if properties else None
 
     @property
@@ -278,18 +199,11 @@
         """Get the power mode (stream quality) of camera."""
         properties = self.properties
         return properties.get("powerSaveMode") if properties else None
-=======
-        if not self.properties:
-            return None
-
-        return properties.get("powerSaveMode")
->>>>>>> a7850044
 
     @property
     def is_camera_connected(self):
         """Connectivity status of Cam with Base Station."""
         properties = self.properties
-<<<<<<< HEAD
         return bool(properties.get("connectionState") == "available") \
             if properties else None
 
@@ -306,15 +220,10 @@
             sensitivity = trigger.get("sensitivity")
             if sensitivity:
                 return sensitivity.get("default")
-=======
-        if not self.properties:
-            return None
->>>>>>> a7850044
-
-        return bool(properties.get("connectionState") == "available")
-
-    @property
-<<<<<<< HEAD
+
+        return None
+
+    @property
     def audio_detection_sensitivity(self):
         """Sensitivity level of Camera audio detection."""
         if not self.triggers:
@@ -322,13 +231,6 @@
 
         for trigger in self.triggers:
             if trigger.get("type") != "audioAmplitude":
-=======
-    def get_motion_detection_sensitivity(self):
-        """Sensitivity level of Camera motion detection."""
-        triggers = self.triggers
-        for trigger in triggers:
-            if trigger.get("type") != "pirMotionActive":
->>>>>>> a7850044
                 continue
 
             sensitivity = trigger.get("sensitivity")
